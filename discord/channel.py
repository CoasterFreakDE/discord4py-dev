--- conflicted
+++ resolved
@@ -23,64 +23,44 @@
 FROM, OUT OF OR IN CONNECTION WITH THE SOFTWARE OR THE USE OR OTHER
 DEALINGS IN THE SOFTWARE.
 """
-<<<<<<< HEAD
-
-=======
->>>>>>> b4428249
 from __future__ import annotations
 
 import datetime
 import time
 import asyncio
-<<<<<<< HEAD
-from typing import (
-    List,
-    Dict,
-    Union,
-    Optional,
-    Callable,
-    TYPE_CHECKING,
-=======
 
 from typing import (
     TYPE_CHECKING,
     Callable,
     Union,
     Optional,
+    Sequence,
+    List,
     Dict,
->>>>>>> b4428249
     Any
 )
 
-from .object import Object
-
-
 from .permissions import Permissions
-<<<<<<< HEAD
-from .enums import ChannelType, try_enum, VoiceRegion, AutoArchiveDuration
+from .enums import ChannelType, VoiceRegion, AutoArchiveDuration, try_enum
 from .components import Button, SelectMenu, ActionRow
-=======
-from .enums import ChannelType, VoiceRegion, AutoArchiveDuration, try_enum
->>>>>>> b4428249
 from .mixins import Hashable
 from . import utils, abc
-from .file import File
-from .mentions import AllowedMentions
+from .flags import ChannelFlags
 from .asset import Asset
-from .errors import ClientException, NoMoreItems, InvalidArgument, ThreadIsArchived, MissingPermissionsToCreateThread, \
-    Forbidden, HTTPException
+from .errors import ClientException, NoMoreItems, InvalidArgument, ThreadIsArchived, MissingPermissionsToCreateThread
+from .http import handle_message_parameters
+from .partial_emoji import PartialEmoji
 
 if TYPE_CHECKING:
     from .state import ConnectionState
+    from .mentions import AllowedMentions
+    from .file import File
     from .embeds import Embed
-    from .sticker import GuildSticker
     from .member import Member
-<<<<<<< HEAD
-    from .message import Message, MessageReference
-=======
     from .message import Message, PartialMessage
->>>>>>> b4428249
     from .guild import Guild
+
+MISSING = utils.MISSING
 
 
 __all__ = (
@@ -98,9 +78,11 @@
     '_channel_factory'
 )
 
+
 async def _single_delete_strategy(messages):
     for m in messages:
         await m.delete()
+
 
 class TextChannel(abc.Messageable, abc.GuildChannel, Hashable):
     """Represents a Discord guild text channel.
@@ -153,11 +135,11 @@
                  '_type', 'last_message_id', '_threads', 'default_auto_archive_duration')
 
     def __init__(self, *, state, guild, data):
-        self._state = state
+        self._state: ConnectionState = state
         self.id = int(data['id'])
         self._type = data['type']
+        self._threads = {}
         self._update(guild, data)
-        self._threads = {}
 
     def __repr__(self):
         attrs = [
@@ -170,6 +152,13 @@
         ]
         return '<%s %s>' % (self.__class__.__name__, ' '.join('%s=%r' % t for t in attrs))
 
+    def __del__(self):
+        guild = self.guild
+        if self.guild.get_channel(self.id):
+            raise TypeError('You can\'t delete a channel object manually from cache. Use "await channel.delete() instead.')
+        for thread in self._threads:
+            guild._remove_thread(thread)
+
     def _update(self, guild, data):
         self.guild = guild
         self.name = data['name']
@@ -177,10 +166,8 @@
         self.topic = data.get('topic')
         self.position = data['position']
         self.nsfw = data.get('nsfw', False)
-        # Does this need coercion into `int`? No idea yet.
         self.slowmode_delay = data.get('rate_limit_per_user', 0)
         self._type = data.get('type', self._type)
-        # self.threads = data.get('threads', self.threads)
         self.last_message_id = utils._get_as_snowflake(data, 'last_message_id')
         self.default_auto_archive_duration = try_enum(AutoArchiveDuration, data.get('default_auto_archive_duration', 1440))
         self._fill_overwrites(data)
@@ -1126,7 +1113,6 @@
         return self
 
 
-
 class VocalGuildChannel(abc.Connectable, abc.GuildChannel, Hashable):
     __slots__ = ('name', 'id', 'guild', 'bitrate', 'user_limit',
                  '_state', 'position', '_overwrites', 'category_id',
@@ -1282,7 +1268,6 @@
             'bitrate': self.bitrate,
             'user_limit': self.user_limit
         }, name=name, reason=reason)
-
 
     async def edit(self, *, reason=None, **options):
         """|coro|
@@ -2088,7 +2073,7 @@
         self._state = state
         self.guild = guild
         self.id = int(data['id'])
-        self.emoji_id = data.get("emoji_id")
+        self.emoji_id = utils._get_as_snowflake(data, "emoji_id")
         self.emoji_name = data.get("emoji_name")
         self.moderated = data.get("moderated")
         self.name = data.get("name")
@@ -2105,6 +2090,12 @@
 
     def __str__(self):
         return self.__repr__()
+
+    @property
+    def emoji(self) -> Optional[PartialEmoji]:
+        if not (self.emoji_name or self.emoji_id):
+            return None
+        return PartialEmoji(name=self.emoji_name, id=self.emoji_id)
 
 
 class ForumChannel(abc.GuildChannel, Hashable):
@@ -2140,6 +2131,10 @@
             The category channel ID this channel belongs to, if applicable.
         topic: Optional[:class:`str`]
             The channel's topic. ``None`` if it doesn't exist.
+        flags: :class:`ChannelFlags`
+            The channel's flags.
+        default_reaction_emoji: Optional[:class:`PartialEmoji`
+            The default emoji for reactiong to a post in this forum
         position: :class:`int`
             The position in the channel list. This is a number that starts at 0. e.g. the
             top channel is position 0.
@@ -2156,7 +2151,7 @@
     __slots__ = ('name', 'id', 'guild', 'topic', '_state', 'nsfw',
                  'category_id', 'position', 'slowmode_delay', '_overwrites',
                  '_type', 'last_message_id', '_threads', 'default_auto_archive_duration',
-                 '_posts', '_tags', 'last_post_id')
+                 '_posts', '_tags', 'flags', 'default_reaction_emoji', 'last_post_id')
 
     def __init__(self, *, state, guild, data):
         self._state = state
@@ -2177,19 +2172,39 @@
         ]
         return '<%s %s>' % (self.__class__.__name__, ' '.join('%s=%r' % t for t in attrs))
 
+    def __del__(self):
+        guild = self.guild
+        if self.guild.get_channel(self.id):
+            raise TypeError('You can\'t delete a channel object manually from cache. Use "await channel.delete() instead.')
+        for post in self._posts:
+            guild._remove_post(post)
+
     def _update(self, guild, data):
         self.guild = guild
         self.name = data['name']
         self.category_id = utils._get_as_snowflake(data, 'parent_id')
         self.topic = data.get('topic')
+        self.flags: ChannelFlags = ChannelFlags._from_value(data['flags'])
+        try:
+            emoji = data['default_reaction_emoji']
+        except KeyError:
+            if not hasattr(self, 'default_reaction_emoji'):
+                self.default_reaction_emoji = None
+        else:
+            self.default_reaction_emoji: Optional[PartialEmoji] = PartialEmoji(
+                name=emoji['emoji_name'],
+                id=utils._get_as_snowflake(emoji, 'id') or None
+            )
         self.position = data['position']
         self.nsfw = data.get('nsfw', False)
         # Does this need coercion into `int`? No idea yet.
         self.slowmode_delay = data.get('rate_limit_per_user', 0)
         self._type = data.get('type', self._type)
         self.last_post_id = utils._get_as_snowflake(data, 'last_message_id')
-        self.default_auto_archive_duration = try_enum(AutoArchiveDuration,
-                                                      data.get('default_auto_archive_duration', 1440))
+        self.default_auto_archive_duration = try_enum(
+            AutoArchiveDuration,
+            data.get('default_auto_archive_duration', 1440)
+        )
         self._fill_overwrites(data)
         self._fill_tags(data)
 
@@ -2291,6 +2306,8 @@
             The new channel name.
         topic: :class:`str`
             The new channel's topic.
+        tags_required: :class:`bool`
+            Whether new created post require at least one tag provided on creation
         position: :class:`int`
             The new channel's position.
         nsfw: :class:`bool`
@@ -2304,10 +2321,6 @@
         slowmode_delay: :class:`int`
             Specifies the slowmode rate limit for user in this channel, in seconds.
             A value of `0` disables slowmode. The maximum value possible is `21600`.
-        type: :class:`ChannelType`
-            Change the type of this text channel. Currently, only conversion between
-            :attr:`ChannelType.text` and :attr:`ChannelType.news` is supported. This
-            is only available to guilds that contain ``NEWS`` in :attr:`Guild.features`.
         reason: Optional[:class:`str`]
             The reason for editing this channel. Shows up on the audit log.
         overwrites: :class:`dict`
@@ -2324,6 +2337,7 @@
         HTTPException
             Editing the channel failed.
         """
+        # TODO: Implement this correctly
         await self._edit(options, reason=reason)
 
     @utils.copy_doc(abc.GuildChannel.clone)
@@ -2331,6 +2345,7 @@
         return await self._clone_impl({
             'topic': self.topic,
             'nsfw': self.nsfw,
+            'flags': self.flags,
             'rate_limit_per_user': self.slowmode_delay
         }, name=name, reason=reason)
 
@@ -2395,16 +2410,17 @@
 
     async def create_post(
             self,
+            *,
             name: str,
+            tags: Optional[List[ForumTag]] = None,
             content: Any = None,
             embed: Optional[Embed] = None,
-            embeds: Optional[List[Embed]] = None,
+            embeds: Sequence[Embed] = None,
             components: Optional[List[Union[ActionRow, List[Union[Button, SelectMenu]]]]] = None,
             file: Optional[File] = None,
-            files: Optional[List[File]] = None,
-            stickers: Optional[List[GuildSticker]] = None,
+            files: Sequence[File] = None,
             allowed_mentions: Optional[AllowedMentions] = None,
-            supress: bool = False,
+            suppress: bool = False,
             auto_archive_duration: Optional[AutoArchiveDuration] = None,
             slowmode_delay: int = 0,
             reason: Optional[str] = None
@@ -2420,6 +2436,9 @@
         -----------
         name: :class:`str`
             The name of the post.
+        tags: Optional[List[:class:`ForumTag`]]
+            The list of up to 5 tags that should be added to the post.
+            These tags must be from the parent channel (forum).
         content: :class:`str`
             The content of the post starter-message.
         embed: Optional[:class:`Embed`]
@@ -2432,91 +2451,79 @@
             A file to include in the post starter-message.
         files: List[:class:`File`]
             A list of files to include in the post starter-message.
-        stickers: List[:class:`GuildSticker`]
-            A list of up to 3 stickers to include in the post starter-message.
         allowed_mentions: Optional[:class:`AllowedMentions`]
             The allowed mentions for the post.
-        supress: Optional[:class:`bool`]
-            Whether to supress embeds in the thread starter-message.
+        suppress: Optional[:class:`bool`]
+            Whether to suppress embeds in the post starter-message.
         auto_archive_duration: Optional[:class:`AutoArchiveDuration`]
             The duration after the post will be archived automatically when inactive.
         slowmode_delay: Optional[:class:`int`]
             The amount of seconds a user has to wait before sending another message (0-21600)
         reason: Optional[:class:`str`]
             The reason for creating this post. Shows up in the audit logs.
+
+        Raises
+        -------
+        :exc:`InvalidArgument`
+            The forum requires ``tags`` on post creation but no tags where provided,
+            or ``name`` is of invalid length,
+            or ``auto_archive_duration`` is not of valid type.
+        :exc:`Forbidden`
+            The bot does not have permissions to create posts in this channel
+        :exe:`HTTPException`
+            Creating the post failed
         """
 
         state = self._state
-
         content = str(content) if content is not None else None
-        embed_list = []
-
-        if embed is not None:
-            embed_list.append(embed.to_dict())
-
-        if embeds:
-            embed_list.extend([e.to_dict() for e in embeds])
-
-        embeds = embed_list
-
-        if len(embeds) > 10:
-            raise InvalidArgument(f'The maximum number of embeds that can be send with a message is 10, got: {len(embeds)}')
-
-        if components:
-            _components = []
-            for component in ([components] if not isinstance(components, list) else components):
-                if isinstance(component, (Button, SelectMenu)):
-                    _components.extend(ActionRow(component).to_dict())
-                elif isinstance(component, ActionRow):
-                    _components.extend(component.to_dict())
-                elif isinstance(component, list):
-                    _components.extend(ActionRow(*[obj for obj in component if isinstance(obj, (Button, SelectMenu))]).to_dict())
-            components = _components
-
-        if allowed_mentions is not None:
-            if state.allowed_mentions is not None:
-                allowed_mentions = state.allowed_mentions.merge(allowed_mentions).to_dict()
+
+        if self.flags.require_tags and not tags:
+            raise InvalidArgument('This forum requires at least one tag provided when creating a post.')
+
+        if suppress:
+            from .message import MessageFlags
+            flags = MessageFlags._from_value(0)
+            flags.suppress_embeds = True
+        else:
+            flags = MISSING
+
+        if len(name) > 100 or len(name) < 1:
+            raise InvalidArgument('The name of the post must bee between 1-100 characters; got %s' % len(name))
+        if auto_archive_duration:
+            auto_archive_duration = try_enum(AutoArchiveDuration, auto_archive_duration)
+            if not isinstance(auto_archive_duration, AutoArchiveDuration):
+                raise InvalidArgument('%s is not a valid auto_archive_duration' % auto_archive_duration)
             else:
-                allowed_mentions = allowed_mentions.to_dict()
-        else:
-            allowed_mentions = state.allowed_mentions and state.allowed_mentions.to_dict()
-
-        if file is not None and files is not None:
-            raise InvalidArgument('cannot pass both file and files parameter to send()')
-
-        message = {
-            'content': content,
-            'embeds': embeds,
-            'allowed_mentions': allowed_mentions,
-            'components' : components,
-            'sticker_ids': [str(sticker.id) for sticker in stickers] if stickers else None,
-            'attachments': [{'id': index,
-                             'description': file.description,
-                             'filename': file.filename
-                             } for index, file in enumerate(files)] if files and len(files) else None,
-            'flags': 4 if supress else None
+                auto_archive_duration = auto_archive_duration.value
+
+        channel_payload = {
+            'name': name,
+            'rate_limit_per_user': slowmode_delay,
+            'auto_archive_duration': auto_archive_duration,
+            'applied_tags': [str(tag.id) for tag in tags] if tags is not None else None
         }
 
-        if len(name) > 100 or len(name) < 1:
-            raise AttributeError('The name of the post must bee between 1-100 characters; got %s' % len(name))
-        aad = (self.default_auto_archive_duration if not auto_archive_duration else try_enum(AutoArchiveDuration,
-                                                                                             auto_archive_duration)).value
-        _type = ChannelType.public_thread
-        data = await self._state.http.create_post(
-            self.id,
-            name=name,
-            message=message,
-            auto_archive_duration=aad,
-            rate_limit_per_user=slowmode_delay,
-            reason=reason
-        )
+        with handle_message_parameters(
+            content=content,
+            embed=embed if embed else MISSING,
+            embeds=embeds if embeds else MISSING,
+            components=components if components else MISSING,
+            file=file if file else MISSING,
+            files=files if files else MISSING,
+            flags=flags,
+            allowed_mentions=allowed_mentions,
+            previous_allowed_mentions=state.allowed_mentions,
+            channel_payload=channel_payload,
+        ) as params:
+            data = await state.http.create_post(
+                channel_id=self.id,
+                params=params,
+                reason=reason
+            )
         post = ForumPost(state=self._state, guild=self.guild, data=data)
         self._add_post(post)
         # TODO: wait for ws event
         return post
-
-    def _update(self, guild, data) -> None:
-        pass
 
 
 class PartialMessageable(abc.Messageable, Hashable):
